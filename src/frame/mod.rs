--- conflicted
+++ resolved
@@ -31,12 +31,9 @@
 
 pub mod balances;
 pub mod contracts;
-<<<<<<< HEAD
 pub mod session;
 pub mod staking;
-=======
 pub mod sudo;
->>>>>>> 5fd83f8b
 pub mod system;
 
 /// Store trait.
