// Copyright 2019-2020 Parity Technologies (UK) Ltd.
// This file is part of substrate-subxt.
//
// subxt is free software: you can redistribute it and/or modify
// it under the terms of the GNU General Public License as published by
// the Free Software Foundation, either version 3 of the License, or
// (at your option) any later version.
//
// subxt is distributed in the hope that it will be useful,
// but WITHOUT ANY WARRANTY; without even the implied warranty of
// MERCHANTABILITY or FITNESS FOR A PARTICULAR PURPOSE.  See the
// GNU General Public License for more details.
//
// You should have received a copy of the GNU General Public License
// along with substrate-subxt.  If not, see <http://www.gnu.org/licenses/>.

//! A library to **sub**mit e**xt**rinsics to a
//! [substrate](https://github.com/paritytech/substrate) node via RPC.

#![deny(
    bad_style,
    const_err,
    improper_ctypes,
    missing_docs,
    non_shorthand_field_patterns,
    no_mangle_generic_items,
    overflowing_literals,
    path_statements,
    patterns_in_fns_without_body,
    private_in_public,
    unconditional_recursion,
    unused_allocation,
    unused_comparisons,
    unused_parens,
    while_true,
    trivial_casts,
    trivial_numeric_casts,
    unused_extern_crates,
    clippy::all
)]
#![allow(clippy::type_complexity)]

#[macro_use]
extern crate substrate_subxt_proc_macro;

#[cfg(feature = "client")]
pub use substrate_subxt_client as client;

pub use sp_core;
pub use sp_runtime;

use codec::Decode;
use futures::future;
use jsonrpsee::client::Subscription;
use sc_rpc_api::state::ReadProof;
use sp_core::{
    storage::{
        StorageChangeSet,
        StorageData,
        StorageKey,
    },
    Bytes,
};
pub use sp_runtime::traits::SignedExtension;
pub use sp_version::RuntimeVersion;
use std::marker::PhantomData;

mod error;
mod events;
pub mod extrinsic;
mod frame;
mod metadata;
mod rpc;
mod runtimes;
mod subscription;

pub use crate::{
    error::Error,
    events::{
        EventsDecoder,
        RawEvent,
    },
    extrinsic::{
        PairSigner,
        SignedExtra,
        Signer,
        UncheckedExtrinsic,
    },
    frame::*,
    metadata::{
        Metadata,
        MetadataError,
    },
    rpc::{
        BlockNumber,
        ExtrinsicSuccess,
        Properties,
    },
    runtimes::*,
    subscription::*,
    substrate_subxt_proc_macro::*,
};
use crate::{
    frame::system::{
        AccountStoreExt,
        Phase,
        System,
    },
    rpc::{
        ChainBlock,
        Rpc,
    },
};

/// ClientBuilder for constructing a Client.
#[derive(Default)]
pub struct ClientBuilder<T: Runtime> {
    _marker: std::marker::PhantomData<T>,
    url: Option<String>,
    client: Option<jsonrpsee::Client>,
    page_size: Option<u32>,
}

impl<T: Runtime> ClientBuilder<T> {
    /// Creates a new ClientBuilder.
    pub fn new() -> Self {
        Self {
            _marker: std::marker::PhantomData,
            url: None,
            client: None,
            page_size: None,
        }
    }

    /// Sets the jsonrpsee client.
    pub fn set_client<P: Into<jsonrpsee::Client>>(mut self, client: P) -> Self {
        self.client = Some(client.into());
        self
    }

    /// Set the substrate rpc address.
    pub fn set_url<P: Into<String>>(mut self, url: P) -> Self {
        self.url = Some(url.into());
        self
    }

    /// Set the page size.
    pub fn set_page_size(mut self, size: u32) -> Self {
        self.page_size = Some(size);
        self
    }

    /// Creates a new Client.
    pub async fn build(self) -> Result<Client<T>, Error> {
        let client = if let Some(client) = self.client {
            client
        } else {
            let url = self.url.as_deref().unwrap_or("ws://127.0.0.1:9944");
            if url.starts_with("ws://") || url.starts_with("wss://") {
                jsonrpsee::ws_client(url).await?
            } else {
                jsonrpsee::http_client(url)
            }
        };
        let rpc = Rpc::new(client);
        let (metadata, genesis_hash, runtime_version, properties) = future::join4(
            rpc.metadata(),
            rpc.genesis_hash(),
            rpc.runtime_version(None),
            rpc.properties(),
        )
        .await;
        Ok(Client {
            rpc,
            genesis_hash: genesis_hash?,
            metadata: metadata?,
            properties: properties?,
            runtime_version: runtime_version?,
            _marker: PhantomData,
            page_size: self.page_size.unwrap_or(10),
        })
    }
}

/// Client to interface with a substrate node.
pub struct Client<T: Runtime> {
    rpc: Rpc<T>,
    genesis_hash: T::Hash,
    metadata: Metadata,
    properties: Properties,
    runtime_version: RuntimeVersion,
    _marker: PhantomData<(fn() -> T::Signature, T::Extra)>,
    page_size: u32,
}

impl<T: Runtime> Clone for Client<T> {
    fn clone(&self) -> Self {
        Self {
            rpc: self.rpc.clone(),
            genesis_hash: self.genesis_hash,
            metadata: self.metadata.clone(),
            properties: self.properties.clone(),
            runtime_version: self.runtime_version.clone(),
            _marker: PhantomData,
            page_size: self.page_size,
        }
    }
}

/// Iterates over key value pairs in a map.
pub struct KeyIter<T: Runtime, F: Store<T>> {
    client: Client<T>,
    _marker: PhantomData<F>,
    count: u32,
    hash: T::Hash,
    start_key: Option<StorageKey>,
    buffer: Vec<(StorageKey, StorageData)>,
}

impl<T: Runtime, F: Store<T>> KeyIter<T, F> {
    /// Returns the next key value pair from a map.
    pub async fn next(&mut self) -> Result<Option<(StorageKey, F::Returns)>, Error> {
        loop {
            if let Some((k, v)) = self.buffer.pop() {
                return Ok(Some((k, Decode::decode(&mut &v.0[..])?)))
            } else {
                let keys = self
                    .client
                    .fetch_keys::<F>(self.count, self.start_key.take(), Some(self.hash))
                    .await?;

                if keys.is_empty() {
                    return Ok(None)
                }

                self.start_key = keys.last().cloned();

                let change_sets = self
                    .client
                    .rpc
                    .query_storage_at(&keys, Some(self.hash))
                    .await?;
                for change_set in change_sets {
                    for (k, v) in change_set.changes {
                        if let Some(v) = v {
                            self.buffer.push((k, v));
                        }
                    }
                }
                debug_assert_eq!(self.buffer.len(), keys.len());
            }
        }
    }
}

impl<T: Runtime> Client<T> {
    /// Returns the genesis hash.
    pub fn genesis(&self) -> &T::Hash {
        &self.genesis_hash
    }

    /// Returns the chain metadata.
    pub fn metadata(&self) -> &Metadata {
        &self.metadata
    }

<<<<<<< HEAD
    /// Returns the system properties
    pub fn properties(&self) -> &Properties {
        &self.properties
    }

    /// Fetch a StorageKey with an optional block hash.
    pub async fn fetch<F: Store<T>>(
=======
    /// Fetch the value under an unhashed storage key
    pub async fn fetch_unhashed<V: Decode>(
>>>>>>> e85d01ed
        &self,
        key: StorageKey,
        hash: Option<T::Hash>,
    ) -> Result<Option<V>, Error> {
        if let Some(data) = self.rpc.storage(&key, hash).await? {
            Ok(Some(Decode::decode(&mut &data.0[..])?))
        } else {
            Ok(None)
        }
    }

    /// Fetch a StorageKey with an optional block hash.
    pub async fn fetch<F: Store<T>>(
        &self,
        store: &F,
        hash: Option<T::Hash>,
    ) -> Result<Option<F::Returns>, Error> {
        let key = store.key(&self.metadata)?;
        self.fetch_unhashed::<F::Returns>(key, hash).await
    }

    /// Fetch a StorageKey that has a default value with an optional block hash.
    pub async fn fetch_or_default<F: Store<T>>(
        &self,
        store: &F,
        hash: Option<T::Hash>,
    ) -> Result<F::Returns, Error> {
        if let Some(data) = self.fetch(store, hash).await? {
            Ok(data)
        } else {
            Ok(store.default(&self.metadata)?)
        }
    }

    /// Returns an iterator of key value pairs.
    pub async fn iter<F: Store<T>>(
        &self,
        hash: Option<T::Hash>,
    ) -> Result<KeyIter<T, F>, Error> {
        let hash = if let Some(hash) = hash {
            hash
        } else {
            self.block_hash(None)
                .await?
                .expect("didn't pass a block number; qed")
        };
        Ok(KeyIter {
            client: self.clone(),
            hash,
            count: self.page_size,
            start_key: None,
            buffer: Default::default(),
            _marker: PhantomData,
        })
    }

    /// Fetch up to `count` keys for a storage map in lexicographic order.
    ///
    /// Supports pagination by passing a value to `start_key`.
    pub async fn fetch_keys<F: Store<T>>(
        &self,
        count: u32,
        start_key: Option<StorageKey>,
        hash: Option<T::Hash>,
    ) -> Result<Vec<StorageKey>, Error> {
        let prefix = <F as Store<T>>::prefix(&self.metadata)?;
        let keys = self
            .rpc
            .storage_keys_paged(Some(prefix), count, start_key, hash)
            .await?;
        Ok(keys)
    }

    /// Query historical storage entries
    pub async fn query_storage(
        &self,
        keys: Vec<StorageKey>,
        from: T::Hash,
        to: Option<T::Hash>,
    ) -> Result<Vec<StorageChangeSet<<T as System>::Hash>>, Error> {
        self.rpc.query_storage(keys, from, to).await
    }

    /// Get a header
    pub async fn header<H>(&self, hash: Option<H>) -> Result<Option<T::Header>, Error>
    where
        H: Into<T::Hash> + 'static,
    {
        let header = self.rpc.header(hash.map(|h| h.into())).await?;
        Ok(header)
    }

    /// Get a block hash. By default returns the latest block hash
    pub async fn block_hash(
        &self,
        block_number: Option<BlockNumber>,
    ) -> Result<Option<T::Hash>, Error> {
        let hash = self.rpc.block_hash(block_number).await?;
        Ok(hash)
    }

    /// Get a block hash of the latest finalized block
    pub async fn finalized_head(&self) -> Result<T::Hash, Error> {
        let head = self.rpc.finalized_head().await?;
        Ok(head)
    }

    /// Get a block
    pub async fn block<H>(&self, hash: Option<H>) -> Result<Option<ChainBlock<T>>, Error>
    where
        H: Into<T::Hash> + 'static,
    {
        let block = self.rpc.block(hash.map(|h| h.into())).await?;
        Ok(block)
    }

    /// Get proof of storage entries at a specific block's state.
    pub async fn read_proof<H>(
        &self,
        keys: Vec<StorageKey>,
        hash: Option<H>,
    ) -> Result<ReadProof<T::Hash>, Error>
    where
        H: Into<T::Hash> + 'static,
    {
        let proof = self.rpc.read_proof(keys, hash.map(|h| h.into())).await?;
        Ok(proof)
    }

    /// Subscribe to events.
    pub async fn subscribe_events(
        &self,
    ) -> Result<Subscription<StorageChangeSet<T::Hash>>, Error> {
        let events = self.rpc.subscribe_events().await?;
        Ok(events)
    }

    /// Subscribe to new blocks.
    pub async fn subscribe_blocks(&self) -> Result<Subscription<T::Header>, Error> {
        let headers = self.rpc.subscribe_blocks().await?;
        Ok(headers)
    }

    /// Subscribe to finalized blocks.
    pub async fn subscribe_finalized_blocks(
        &self,
    ) -> Result<Subscription<T::Header>, Error> {
        let headers = self.rpc.subscribe_finalized_blocks().await?;
        Ok(headers)
    }

    /// Encodes a call.
    pub fn encode<C: Call<T>>(&self, call: C) -> Result<Encoded, Error> {
        Ok(self
            .metadata()
            .module_with_calls(C::MODULE)
            .and_then(|module| module.call(C::FUNCTION, call))?)
    }

    /// Creates an unsigned extrinsic.
    pub fn create_unsigned<C: Call<T> + Send + Sync>(
        &self,
        call: C,
    ) -> Result<UncheckedExtrinsic<T>, Error> {
        let call = self.encode(call)?;
        Ok(extrinsic::create_unsigned::<T>(call))
    }

    /// Creates a signed extrinsic.
    pub async fn create_signed<C: Call<T> + Send + Sync>(
        &self,
        call: C,
        signer: &(dyn Signer<T> + Send + Sync),
    ) -> Result<UncheckedExtrinsic<T>, Error>
    where
        <<T::Extra as SignedExtra<T>>::Extra as SignedExtension>::AdditionalSigned:
            Send + Sync,
    {
        let account_nonce = if let Some(nonce) = signer.nonce() {
            nonce
        } else {
            self.account(signer.account_id(), None).await?.nonce
        };
        let call = self.encode(call)?;
        let signed = extrinsic::create_signed(
            &self.runtime_version,
            self.genesis_hash,
            account_nonce,
            call,
            signer,
        )
        .await?;
        Ok(signed)
    }

    /// Returns an events decoder for a call.
    pub fn events_decoder<C: Call<T>>(&self) -> EventsDecoder<T> {
        let metadata = self.metadata().clone();
        let mut decoder = EventsDecoder::new(metadata);
        C::events_decoder(&mut decoder);
        decoder
    }

    /// Create and submit an extrinsic and return corresponding Hash if successful
    pub async fn submit_extrinsic(
        &self,
        extrinsic: UncheckedExtrinsic<T>,
    ) -> Result<T::Hash, Error> {
        self.rpc.submit_extrinsic(extrinsic).await
    }

    /// Create and submit an extrinsic and return corresponding Event if successful
    pub async fn submit_and_watch_extrinsic(
        &self,
        extrinsic: UncheckedExtrinsic<T>,
        decoder: EventsDecoder<T>,
    ) -> Result<ExtrinsicSuccess<T>, Error> {
        self.rpc
            .submit_and_watch_extrinsic(extrinsic, decoder)
            .await
    }

    /// Submits a transaction to the chain.
    pub async fn submit<C: Call<T> + Send + Sync>(
        &self,
        call: C,
        signer: &(dyn Signer<T> + Send + Sync),
    ) -> Result<T::Hash, Error>
    where
        <<T::Extra as SignedExtra<T>>::Extra as SignedExtension>::AdditionalSigned:
            Send + Sync,
    {
        let extrinsic = self.create_signed(call, signer).await?;
        self.submit_extrinsic(extrinsic).await
    }

    /// Submits transaction to the chain and watch for events.
    pub async fn watch<C: Call<T> + Send + Sync>(
        &self,
        call: C,
        signer: &(dyn Signer<T> + Send + Sync),
    ) -> Result<ExtrinsicSuccess<T>, Error>
    where
        <<T::Extra as SignedExtra<T>>::Extra as SignedExtension>::AdditionalSigned:
            Send + Sync,
    {
        let extrinsic = self.create_signed(call, signer).await?;
        let decoder = self.events_decoder::<C>();
        self.submit_and_watch_extrinsic(extrinsic, decoder).await
    }

    /// Insert a key into the keystore.
    pub async fn insert_key(
        &self,
        key_type: String,
        suri: String,
        public: Bytes,
    ) -> Result<(), Error> {
        self.rpc.insert_key(key_type, suri, public).await
    }

    /// Generate new session keys and returns the corresponding public keys.
    pub async fn rotate_keys(&self) -> Result<Bytes, Error> {
        self.rpc.rotate_keys().await
    }

    /// Checks if the keystore has private keys for the given session public keys.
    ///
    /// `session_keys` is the SCALE encoded session keys object from the runtime.
    ///
    /// Returns `true` iff all private keys could be found.
    pub async fn has_session_keys(&self, session_keys: Bytes) -> Result<bool, Error> {
        self.rpc.has_session_keys(session_keys).await
    }

    /// Checks if the keystore has private keys for the given public key and key type.
    ///
    /// Returns `true` if a private key could be found.
    pub async fn has_key(
        &self,
        public_key: Bytes,
        key_type: String,
    ) -> Result<bool, Error> {
        self.rpc.has_key(public_key, key_type).await
    }
}

/// Wraps an already encoded byte vector, prevents being encoded as a raw byte vector as part of
/// the transaction payload
#[derive(Clone, Debug, Eq, PartialEq)]
pub struct Encoded(pub Vec<u8>);

impl codec::Encode for Encoded {
    fn encode(&self) -> Vec<u8> {
        self.0.to_owned()
    }
}

#[cfg(test)]
mod tests {
    use super::*;
    use sp_core::storage::{
        well_known_keys,
        StorageKey,
    };
    use sp_keyring::AccountKeyring;
    use substrate_subxt_client::{
        DatabaseConfig,
        KeystoreConfig,
        Role,
        SubxtClient,
        SubxtClientConfig,
    };
    use tempdir::TempDir;

    pub(crate) type TestRuntime = crate::NodeTemplateRuntime;

    pub(crate) async fn test_client_with(
        key: AccountKeyring,
    ) -> (Client<TestRuntime>, TempDir) {
        env_logger::try_init().ok();
        let tmp = TempDir::new("subxt-").expect("failed to create tempdir");
        let config = SubxtClientConfig {
            impl_name: "substrate-subxt-full-client",
            impl_version: "0.0.1",
            author: "substrate subxt",
            copyright_start_year: 2020,
            db: DatabaseConfig::RocksDb {
                path: tmp.path().join("db"),
                cache_size: 128,
            },
            keystore: KeystoreConfig::Path {
                path: tmp.path().join("keystore"),
                password: None,
            },
            chain_spec: test_node::chain_spec::development_config().unwrap(),
            role: Role::Authority(key),
            telemetry: None,
        };
        let client = ClientBuilder::new()
            .set_client(
                SubxtClient::from_config(config, test_node::service::new_full)
                    .expect("Error creating subxt client"),
            )
            .set_page_size(3)
            .build()
            .await
            .expect("Error creating client");
        (client, tmp)
    }

    pub(crate) async fn test_client() -> (Client<TestRuntime>, TempDir) {
        test_client_with(AccountKeyring::Alice).await
    }

    #[async_std::test]
    async fn test_insert_key() {
        // Bob is not an authority, so block production should be disabled.
        let (client, _tmp) = test_client_with(AccountKeyring::Bob).await;
        let mut blocks = client.subscribe_blocks().await.unwrap();
        // get the genesis block.
        assert_eq!(blocks.next().await.number, 0);
        let public = AccountKeyring::Alice.public().as_array_ref().to_vec();
        client
            .insert_key(
                "aura".to_string(),
                "//Alice".to_string(),
                public.clone().into(),
            )
            .await
            .unwrap();
        assert!(client
            .has_key(public.clone().into(), "aura".to_string())
            .await
            .unwrap());
        // Alice is an authority, so blocks should be produced.
        assert_eq!(blocks.next().await.number, 1);
    }

    #[async_std::test]
    async fn test_tx_transfer_balance() {
        let mut signer = PairSigner::new(AccountKeyring::Alice.pair());
        let dest = AccountKeyring::Bob.to_account_id().into();

        let (client, _) = test_client().await;
        let nonce = client
            .account(&AccountKeyring::Alice.to_account_id(), None)
            .await
            .unwrap()
            .nonce;
        signer.set_nonce(nonce);
        client
            .submit(
                balances::TransferCall {
                    to: &dest,
                    amount: 10_000,
                },
                &signer,
            )
            .await
            .unwrap();

        // check that nonce is handled correctly
        signer.increment_nonce();
        client
            .submit(
                balances::TransferCall {
                    to: &dest,
                    amount: 10_000,
                },
                &signer,
            )
            .await
            .unwrap();
    }

    #[async_std::test]
    async fn test_getting_hash() {
        let (client, _) = test_client().await;
        client.block_hash(None).await.unwrap();
    }

    #[async_std::test]
    async fn test_getting_block() {
        let (client, _) = test_client().await;
        let block_hash = client.block_hash(None).await.unwrap();
        client.block(block_hash).await.unwrap();
    }

    #[async_std::test]
    async fn test_getting_read_proof() {
        let (client, _) = test_client().await;
        let block_hash = client.block_hash(None).await.unwrap();
        client
            .read_proof(
                vec![
                    StorageKey(well_known_keys::HEAP_PAGES.to_vec()),
                    StorageKey(well_known_keys::EXTRINSIC_INDEX.to_vec()),
                ],
                block_hash,
            )
            .await
            .unwrap();
    }

    #[async_std::test]
    async fn test_chain_subscribe_blocks() {
        let (client, _) = test_client().await;
        let mut blocks = client.subscribe_blocks().await.unwrap();
        blocks.next().await;
    }

    #[async_std::test]
    async fn test_chain_subscribe_finalized_blocks() {
        let (client, _) = test_client().await;
        let mut blocks = client.subscribe_finalized_blocks().await.unwrap();
        blocks.next().await;
    }

    #[async_std::test]
    async fn test_fetch_keys() {
        let (client, _) = test_client().await;
        let keys = client
            .fetch_keys::<system::AccountStore<_>>(4, None, None)
            .await
            .unwrap();
        assert_eq!(keys.len(), 4)
    }

    #[async_std::test]
    async fn test_iter() {
        let (client, _) = test_client().await;
        let mut iter = client.iter::<system::AccountStore<_>>(None).await.unwrap();
        let mut i = 0;
        while let Some(_) = iter.next().await.unwrap() {
            i += 1;
        }
        assert_eq!(i, 4);
    }
}<|MERGE_RESOLUTION|>--- conflicted
+++ resolved
@@ -264,18 +264,13 @@
         &self.metadata
     }
 
-<<<<<<< HEAD
     /// Returns the system properties
     pub fn properties(&self) -> &Properties {
         &self.properties
     }
 
-    /// Fetch a StorageKey with an optional block hash.
-    pub async fn fetch<F: Store<T>>(
-=======
     /// Fetch the value under an unhashed storage key
     pub async fn fetch_unhashed<V: Decode>(
->>>>>>> e85d01ed
         &self,
         key: StorageKey,
         hash: Option<T::Hash>,
