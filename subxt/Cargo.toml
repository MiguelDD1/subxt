[package]
name = "subxt"
version = "0.17.0"
authors = ["Parity Technologies <admin@parity.io>"]
edition = "2021"

license = "GPL-3.0"
readme = "../README.md"
repository = "https://github.com/paritytech/subxt"
documentation = "https://docs.rs/subxt"
homepage = "https://www.parity.io/"
description = "Submit extrinsics (transactions) to a substrate node via RPC"
keywords = ["parity", "substrate", "blockchain"]

[dependencies]
async-trait = "0.1.49"
bitvec = { version = "0.20.1", default-features = false, features = ["alloc"] }
codec = { package = "parity-scale-codec", version = "2", default-features = false, features = ["derive", "full", "bit-vec"] }
chameleon = "0.1.0"
scale-info = { version = "1.0.0", features = ["bit-vec"] }
futures = "0.3.13"
hex = "0.4.3"
<<<<<<< HEAD
jsonrpsee = { version = "0.8.0", features = ["macros", "async-client", "client-ws-transport"] }
=======
jsonrpsee = { version = "0.8.0", features = ["async-client", "client-ws-transport"] }
>>>>>>> 4bed7eb7
log = "0.4.14"
num-traits = { version = "0.2.14", default-features = false }
serde = { version = "1.0.124", features = ["derive"] }
serde_json = "1.0.64"
thiserror = "1.0.24"

subxt-macro = { version = "0.17.0", path = "../macro" }

sp-core = { version = "5.0.0", default-features = false  }
sp-runtime = "5.0.0"
sp-version = "4.0.0"

frame-metadata = "14.0.0"
derivative = "2.2.0"

[dev-dependencies]
sp-arithmetic = { version = "4.0.0", default-features = false }
assert_matches = "1.5.0"
async-std = { version = "1.9.0", features = ["attributes", "tokio1"] }
env_logger = "0.9.0"
tempdir = "0.3.7"
wabt = "0.10.0"
which = "4.0.2"
test-runtime = { path = "../test-runtime" }
sp-keyring = "5.0.0"<|MERGE_RESOLUTION|>--- conflicted
+++ resolved
@@ -20,11 +20,7 @@
 scale-info = { version = "1.0.0", features = ["bit-vec"] }
 futures = "0.3.13"
 hex = "0.4.3"
-<<<<<<< HEAD
 jsonrpsee = { version = "0.8.0", features = ["macros", "async-client", "client-ws-transport"] }
-=======
-jsonrpsee = { version = "0.8.0", features = ["async-client", "client-ws-transport"] }
->>>>>>> 4bed7eb7
 log = "0.4.14"
 num-traits = { version = "0.2.14", default-features = false }
 serde = { version = "1.0.124", features = ["derive"] }
